import torch

from mmcls.models.classifiers import ImageClassifier


def test_image_classifier():

    # Test mixup in ImageClassifier
    model_cfg = dict(
        backbone=dict(
            type='ResNet_CIFAR',
            depth=50,
            num_stages=4,
            out_indices=(3, ),
            style='pytorch'),
        neck=dict(type='GlobalAveragePooling'),
        head=dict(
            type='MultiLabelLinearClsHead',
            num_classes=10,
            in_channels=2048,
            loss=dict(type='CrossEntropyLoss', loss_weight=1.0,
                      use_soft=True)),
        train_cfg=dict(mixup=dict(alpha=1.0, num_classes=10)))
    img_classifier = ImageClassifier(**model_cfg)
    img_classifier.init_weights()
    imgs = torch.randn(16, 3, 32, 32)
    label = torch.randint(0, 10, (16, ))

    losses = img_classifier.forward_train(imgs, label)
    assert losses['loss'].item() > 0


<<<<<<< HEAD
def test_image_classifier_with_cutmix():
    # Test cutmix in ImageClassifier
=======
def test_image_classifier_with_label_smooth_loss():

    # Test mixup in ImageClassifier
>>>>>>> 3f085026
    model_cfg = dict(
        backbone=dict(
            type='ResNet_CIFAR',
            depth=50,
            num_stages=4,
            out_indices=(3, ),
            style='pytorch'),
        neck=dict(type='GlobalAveragePooling'),
        head=dict(
            type='MultiLabelLinearClsHead',
            num_classes=10,
            in_channels=2048,
<<<<<<< HEAD
            loss=dict(type='CrossEntropyLoss', loss_weight=1.0,
                      use_soft=True)),
        train_cfg=dict(
            cutmix=dict(alpha=1.0, num_classes=10, cutmix_prob=1.0)))
=======
            loss=dict(type='LabelSmoothLoss', label_smooth_val=0.1)),
        train_cfg=dict(mixup=dict(alpha=1.0, num_classes=10)))
>>>>>>> 3f085026
    img_classifier = ImageClassifier(**model_cfg)
    img_classifier.init_weights()
    imgs = torch.randn(16, 3, 32, 32)
    label = torch.randint(0, 10, (16, ))

    losses = img_classifier.forward_train(imgs, label)
    assert losses['loss'].item() > 0<|MERGE_RESOLUTION|>--- conflicted
+++ resolved
@@ -29,15 +29,9 @@
     losses = img_classifier.forward_train(imgs, label)
     assert losses['loss'].item() > 0
 
+def test_image_classifier_with_cutmix():
 
-<<<<<<< HEAD
-def test_image_classifier_with_cutmix():
     # Test cutmix in ImageClassifier
-=======
-def test_image_classifier_with_label_smooth_loss():
-
-    # Test mixup in ImageClassifier
->>>>>>> 3f085026
     model_cfg = dict(
         backbone=dict(
             type='ResNet_CIFAR',
@@ -50,15 +44,35 @@
             type='MultiLabelLinearClsHead',
             num_classes=10,
             in_channels=2048,
-<<<<<<< HEAD
             loss=dict(type='CrossEntropyLoss', loss_weight=1.0,
                       use_soft=True)),
         train_cfg=dict(
             cutmix=dict(alpha=1.0, num_classes=10, cutmix_prob=1.0)))
-=======
+    img_classifier = ImageClassifier(**model_cfg)
+    img_classifier.init_weights()
+    imgs = torch.randn(16, 3, 32, 32)
+    label = torch.randint(0, 10, (16, ))
+
+    losses = img_classifier.forward_train(imgs, label)
+    assert losses['loss'].item() > 0
+
+def test_image_classifier_with_label_smooth_loss():
+
+    # Test mixup in ImageClassifier
+    model_cfg = dict(
+        backbone=dict(
+            type='ResNet_CIFAR',
+            depth=50,
+            num_stages=4,
+            out_indices=(3, ),
+            style='pytorch'),
+        neck=dict(type='GlobalAveragePooling'),
+        head=dict(
+            type='MultiLabelLinearClsHead',
+            num_classes=10,
+            in_channels=2048,
             loss=dict(type='LabelSmoothLoss', label_smooth_val=0.1)),
         train_cfg=dict(mixup=dict(alpha=1.0, num_classes=10)))
->>>>>>> 3f085026
     img_classifier = ImageClassifier(**model_cfg)
     img_classifier.init_weights()
     imgs = torch.randn(16, 3, 32, 32)
